--- conflicted
+++ resolved
@@ -1,7 +1,4 @@
-<<<<<<< HEAD
-=======
 __version__ = '0.1.1'  # match this to the setup.py
->>>>>>> ddb73656
 from .paulialg import (
     Pauli,PauliList,PauliMonomial,PauliPolynomial,
     pauli, paulis, pauli_identity, pauli_zero)
